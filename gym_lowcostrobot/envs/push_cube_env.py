import os

import gymnasium as gym
import mujoco
import mujoco.viewer
import numpy as np

from gym_lowcostrobot import ASSETS_PATH
from gym_lowcostrobot.envs.base_env import BaseRobotEnv


class PushCubeEnv(BaseRobotEnv):
    """
    ## Description

    The robot has to push a cube to a target position. The episode is terminated when the cube is within a threshold
    distance from the target position.

    ## Action space

    Two action modes are available: "joint" and "ee". In the "joint" mode, the action space is a 5-dimensional box

    | Index | Action                      | Type (unit) | Min  | Max |
    | ----- | --------------------------- | ----------- | ---- | --- |
    | 0     | Joint 1 (base to shoulder)  | Float (rad) | -1.0 | 1.0 |
    | 1     | Joint 2 (shoulder to elbow) | Float (rad) | -1.0 | 1.0 |
    | 2     | Joint 3 (elbow to wrist)    | Float (rad) | -1.0 | 1.0 |
    | 3     | Joint 4 (wrist to gripper)  | Float (rad) | -1.0 | 1.0 |
    | 4     | Joint 5 (gripper)           | Float (rad) | -1.0 | 1.0 |

    In the "ee" mode, the action space is a 3-dimensional box

    | Index | Action | Type (unit) | Min  | Max |
    | ----- | ------ | ----------- | ---- | --- |
    | 0     | X      | Float (m)   | -1.0 | 1.0 |
    | 1     | Y      | Float (m)   | -1.0 | 1.0 |
    | 2     | Z      | Float (m)   | -1.0 | 1.0 |

    ## Observation space

    | Index | Observation                              | Type (unit) | Min   | Max  |
    | ----- | ---------------------------------------- | ----------- | ----- | ---- |
    | 0     | Angle of 1st joint 1 (base to shoulder)  | Float (rad) | -3.14 | 3.14 |
    | 1     | Angle of 2nd joint 2 (shoulder to elbow) | Float (rad) | -3.14 | 3.14 |
    | 2     | Angle of 3rd joint 3 (elbow to wrist)    | Float (rad) | -3.14 | 3.14 |
    | 3     | Angle of 4th joint 4 (wrist to gripper)  | Float (rad) | -3.14 | 3.14 |
    | 4     | Angle of 5th joint 5 (gripper)           | Float (rad) | -3.14 | 3.14 |
    | 5     | X position of the cube                   | Float (m)   | -10.0 | 10.0 |
    | 6     | Y position of the cube                   | Float (m)   | -10.0 | 10.0 |
    | 7     | Z position of the cube                   | Float (m)   | -10.0 | 10.0 |
    | 8     | Quaternion \( w \) of the cube           | Float       | -1.0  | 1.0  |
    | 9     | Quaternion \( x \) of the cube           | Float       | -1.0  | 1.0  |
    | 10    | Quaternion \( y \) of the cube           | Float       | -1.0  | 1.0  |
    | 11    | Quaternion \( z \) of the cube           | Float       | -1.0  | 1.0  |
    | 12    | X position of the target                 | Float (m)   | -10.0 | 10.0 |
    | 13    | Y position of the target                 | Float (m)   | -10.0 | 10.0 |
    | 14    | Z position of the target                 | Float (m)   | -10.0 | 10.0 |

    ## Reward

    The reward is the negative distance between the cube and the target position. The episode is terminated when the
    distance is less than a threshold.
    """

    def __init__(self, image_state=None, action_mode="joint", render_mode=None, target_xy_range=0.2, obj_xy_range=0.2):
        super().__init__(
            xml_path=os.path.join(ASSETS_PATH, "scene_one_cube.xml"),
            image_state=image_state,
            action_mode=action_mode,
            render_mode=render_mode,
        )

        # Define the action space and observation space
        self.action_space = self.set_action_space_without_gripper()

        """
        low = [-np.pi, -np.pi, -np.pi, -np.pi, -np.pi, -10.0, -10.0, -10.0, -1.0, -1.0, -1.0, -1.0, -10.0, -10.0, -10.0, -1.0, -1.0, -1.0, -1.0]  # ruff: noqa: E501
        high = [np.pi, np.pi, np.pi, np.pi, np.pi, 10.0, 10.0, 10.0, 1.0, 1.0, 1.0, 1.0, 10.0, 10.0, 10.0, 1.0, 1.0, 1.0, 1.0]  # ruff: noqa: E501
        self.observation_space = spaces.Box(low=np.array(low), high=np.array(high), dtype=np.float32)
        """

        spaces = {
<<<<<<< HEAD
            "image_front":  gym.spaces.Box(low=-np.pi, high=np.pi, shape=(240, 320, 3)),
            "image_top":  gym.spaces.Box(low=-np.pi, high=np.pi, shape=(240, 320, 3)),
            "arm_qpos": gym.spaces.Box(low=-np.pi, high=np.pi, shape=(6,)),
            "arm_qvel": gym.spaces.Box(low=-10.0, high=10.0, shape=(6,)),
            "object_qpos":  gym.spaces.Box(low=-10.0, high=10.0, shape=(3,)),
            "object_qvel":  gym.spaces.Box(low=-10.0, high=10.0, shape=(3,)),
=======
            "image_front": gym.spaces.Box(low=-np.pi, high=np.pi, shape=(240, 320, 3)),
            "image_top": gym.spaces.Box(low=-np.pi, high=np.pi, shape=(240, 320, 3)),
            "arm_qpos": gym.spaces.Box(low=-np.pi, high=np.pi, shape=(5,)),
            "arm_qvel": gym.spaces.Box(low=-10.0, high=10.0, shape=(5,)),
            "object_qpos": gym.spaces.Box(low=-10.0, high=10.0, shape=(3,)),
            "object_qvel": gym.spaces.Box(low=-10.0, high=10.0, shape=(3,)),
>>>>>>> 5f820987
        }
        self.observation_space = gym.spaces.Dict(spaces)

        self.threshold_distance = 0.015
        self.set_object_range(obj_xy_range)
        self.set_target_range(target_xy_range)

    def reset(self, seed=None, options=None):
        # We need the following line to seed self.np_random
        super().reset(seed=seed, options=options)

        # Reset the robot to the initial position
        self.data.qpos[:6] = np.array([0.0, 0.0, 0.0, 0.0, 0.0, 0.0], dtype=np.float32)

        # Sample and set the object position
        object_pos = self.np_random.uniform(self.object_low, self.object_high).astype(np.float32)
        object_rot = np.array([1.0, 0.0, 0.0, 0.0], dtype=np.float32)
        self.data.qpos[6:13] = np.concatenate([object_pos, object_rot])

        # Sample the target position
        self.target_pos = self.np_random.uniform(self.target_low, self.target_high)

        # Step the simulation
        mujoco.mj_forward(self.model, self.data)

        # Get the additional info
        info = self.get_info()

        return self.get_observation_dict_one_object(), info

    def get_observation(self):
        return np.concatenate([self.data.qpos, self.target_pos], dtype=np.float32)

    def step(self, action):
        # Perform the action and step the simulation
        self.base_step_action_nograsp(action)

        # Get the new observation
        observation = self.get_observation_dict_one_object()

        # Compute the distance
        cube_id = self.model.body("box").id
        cube_pos = self.data.geom_xpos[cube_id]
        distance = np.linalg.norm(cube_pos - self.target_pos)

        # Compute the reward
        reward = -distance

        # Check if the target position is reached
        terminated = distance < self.threshold_distance

        # Get the additional info
        info = self.get_info()

        return observation, reward, terminated, False, info<|MERGE_RESOLUTION|>--- conflicted
+++ resolved
@@ -80,21 +80,12 @@
         """
 
         spaces = {
-<<<<<<< HEAD
-            "image_front":  gym.spaces.Box(low=-np.pi, high=np.pi, shape=(240, 320, 3)),
-            "image_top":  gym.spaces.Box(low=-np.pi, high=np.pi, shape=(240, 320, 3)),
+            "image_front": gym.spaces.Box(low=-np.pi, high=np.pi, shape=(240, 320, 3)),
+            "image_top": gym.spaces.Box(low=-np.pi, high=np.pi, shape=(240, 320, 3)),
             "arm_qpos": gym.spaces.Box(low=-np.pi, high=np.pi, shape=(6,)),
             "arm_qvel": gym.spaces.Box(low=-10.0, high=10.0, shape=(6,)),
-            "object_qpos":  gym.spaces.Box(low=-10.0, high=10.0, shape=(3,)),
-            "object_qvel":  gym.spaces.Box(low=-10.0, high=10.0, shape=(3,)),
-=======
-            "image_front": gym.spaces.Box(low=-np.pi, high=np.pi, shape=(240, 320, 3)),
-            "image_top": gym.spaces.Box(low=-np.pi, high=np.pi, shape=(240, 320, 3)),
-            "arm_qpos": gym.spaces.Box(low=-np.pi, high=np.pi, shape=(5,)),
-            "arm_qvel": gym.spaces.Box(low=-10.0, high=10.0, shape=(5,)),
             "object_qpos": gym.spaces.Box(low=-10.0, high=10.0, shape=(3,)),
             "object_qvel": gym.spaces.Box(low=-10.0, high=10.0, shape=(3,)),
->>>>>>> 5f820987
         }
         self.observation_space = gym.spaces.Dict(spaces)
 
