--- conflicted
+++ resolved
@@ -31,27 +31,9 @@
     return traj
 
 
-<<<<<<< HEAD
 def do_simple_invk(robot_id="6dof", do_reset=False):
-
     if robot_id == "6dof":
         path_scene = "gym_lowcostrobot/assets/low_cost_robot_6dof/scene_one_cube.xml"
-=======
-def do_simple_invk(robot_id="5dof", do_reset=False):
-    if robot_id == "5dof":
-        path_scene = "gym_lowcostrobot/assets/low_cost_robot_5dof/scene_one_cube.xml"
-        joint_name = "joint5-pad"
-        object_id = "red_box_joint"
-        nb_dof = 5
-        min_dist = 0.05
-        max_dist = 0.22
-        invert_y = False
-        square_size = 0.2
-        origin_pos = [0, 0.1]
-
-    elif robot_id == "6dof":
-        path_scene = "gym_lowcostrobot/assets/low_cost_robot_6dof/scene.xml"
->>>>>>> 5f820987
         joint_name = "moving_side"
         object_id = "red_box_joint"
         nb_dof = 6
@@ -59,24 +41,9 @@
         max_dist = 0.35
         invert_y = False
         square_size = 0.2
-<<<<<<< HEAD
         origin_pos=[0, 0.2]
     else:
         return
-=======
-        origin_pos = [0, 0.2]
-
-    else:
-        path_scene = "gym_lowcostrobot/assets/low_cost_so_arm100_dof6/scene_so_arm_6dof_one_cube.xml"
-        joint_name = "Fixed_Gripper"
-        object_id = "red_box_joint"
-        nb_dof = 6
-        min_dist = 0.12
-        max_dist = 0.30
-        invert_y = True
-        square_size = 0.2
-        origin_pos = [0, -0.3]
->>>>>>> 5f820987
 
     m = mujoco.MjModel.from_xml_path(path_scene)
     data = mujoco.MjData(m)
@@ -130,13 +97,7 @@
 
 if __name__ == "__main__":
     parser = argparse.ArgumentParser(description="Choose between 5dof and 6dof lowcost robot simulation.")
-<<<<<<< HEAD
     parser.add_argument("--robot", choices=["6dof"], default="6dof", help="Choose the lowcost robot type")
-=======
-    parser.add_argument(
-        "--robot", choices=["5dof", "6dof", "6dof_soarm"], default="5dof", help="Choose the lowcost robot type"
-    )
->>>>>>> 5f820987
     args = parser.parse_args()
 
     do_simple_invk(args.robot, do_reset=True)